--- conflicted
+++ resolved
@@ -406,13 +406,9 @@
 	}
 
 	for _, path := range files {
-<<<<<<< HEAD
-		testFileSingleHashCheck(t, path, "sha1:UIRWL5DFIPQ4MX3D3GFHM2HCVU3TZ6I3", []string{"26872", "132"}, 2)
-		testFileRevisitVailidity(t, path)
-=======
 		testFileSingleHashCheck(t, path, "sha1:UIRWL5DFIPQ4MX3D3GFHM2HCVU3TZ6I3", []string{"26882", "142"}, 2)
 		testFileRevisitVailidity(t, path, "", "")
->>>>>>> 6f3ff650
+
 	}
 }
 
@@ -501,13 +497,8 @@
 	}
 
 	for _, path := range files {
-<<<<<<< HEAD
-		testFileSingleHashCheck(t, path, "sha1:UIRWL5DFIPQ4MX3D3GFHM2HCVU3TZ6I3", []string{"26872", "132"}, 4)
-		testFileRevisitVailidity(t, path)
-=======
 		testFileSingleHashCheck(t, path, "sha1:UIRWL5DFIPQ4MX3D3GFHM2HCVU3TZ6I3", []string{"26882", "142"}, 4)
 		testFileRevisitVailidity(t, path, "20220320002518", "sha1:UIRWL5DFIPQ4MX3D3GFHM2HCVU3TZ6I3")
->>>>>>> 6f3ff650
 	}
 }
 
